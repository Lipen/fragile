use std::cmp;
use std::fmt;
use std::mem;
<<<<<<< HEAD
use std::mem::MaybeUninit;

use crate::errors::InvalidThreadAccess;
use crate::thread_id;
=======
use std::mem::ManuallyDrop;
use std::sync::atomic::{AtomicUsize, Ordering};

use crate::errors::InvalidThreadAccess;

fn next_thread_id() -> usize {
    static COUNTER: AtomicUsize = AtomicUsize::new(0);
    COUNTER.fetch_add(1, Ordering::SeqCst)
}

pub(crate) fn get_thread_id() -> usize {
    thread_local!(static THREAD_ID: usize = next_thread_id());
    THREAD_ID.with(|&x| x)
}
>>>>>>> 0a674447

/// A `Fragile<T>` wraps a non sendable `T` to be safely send to other threads.
///
/// Once the value has been wrapped it can be sent to other threads but access
/// to the value on those threads will fail.
///
/// If the value needs destruction and the fragile wrapper is on another thread
/// the destructor will panic.  Alternatively you can use `Sticky<T>` which is
/// not going to panic but might temporarily leak the value.
pub struct Fragile<T> {
    // ManuallyDrop is necessary because we need to move out of this `Box` without running the
    // Drop code in functions like `into_inner`.
    value: ManuallyDrop<Box<T>>,
    thread_id: usize,
}

impl<T> Fragile<T> {
    /// Creates a new `Fragile` wrapping a `value`.
    ///
    /// The value that is moved into the `Fragile` can be non `Send` and
    /// will be anchored to the thread that created the object.  If the
    /// fragile wrapper type ends up being send from thread to thread
    /// only the original thread can interact with the value.
    pub fn new(value: T) -> Self {
        Fragile {
<<<<<<< HEAD
            value: MaybeUninit::new(Box::new(value)),
            thread_id: thread_id::get(),
=======
            value: ManuallyDrop::new(Box::new(value)),
            thread_id: get_thread_id(),
>>>>>>> 0a674447
        }
    }

    /// Returns `true` if the access is valid.
    ///
    /// This will be `false` if the value was sent to another thread.
    pub fn is_valid(&self) -> bool {
        thread_id::get() == self.thread_id
    }

    #[inline(always)]
    fn assert_thread(&self) {
        if !self.is_valid() {
            panic!("trying to access wrapped value in fragile container from incorrect thread.");
        }
    }

    /// Consumes the `Fragile`, returning the wrapped value.
    ///
    /// # Panics
    ///
    /// Panics if called from a different thread than the one where the
    /// original value was created.
    pub fn into_inner(self) -> T {
        self.assert_thread();

        let mut this = ManuallyDrop::new(self);

        // SAFETY: `this` is not accessed beyond this point, and because it's in a ManuallyDrop its
        // destructor is not run.
        *unsafe { ManuallyDrop::take(&mut this.value) }
    }

    /// Consumes the `Fragile`, returning the wrapped value if successful.
    ///
    /// The wrapped value is returned if this is called from the same thread
    /// as the one where the original value was created, otherwise the
    /// `Fragile` is returned as `Err(self)`.
    pub fn try_into_inner(self) -> Result<T, Self> {
        if thread_id::get() == self.thread_id {
            Ok(self.into_inner())
        } else {
            Err(self)
        }
    }

    /// Immutably borrows the wrapped value.
    ///
    /// # Panics
    ///
    /// Panics if the calling thread is not the one that wrapped the value.
    /// For a non-panicking variant, use [`try_get`](#method.try_get`).
    pub fn get(&self) -> &T {
        self.assert_thread();
        &**self.value
    }

    /// Mutably borrows the wrapped value.
    ///
    /// # Panics
    ///
    /// Panics if the calling thread is not the one that wrapped the value.
    /// For a non-panicking variant, use [`try_get_mut`](#method.try_get_mut`).
    pub fn get_mut(&mut self) -> &mut T {
        self.assert_thread();
        &mut **self.value
    }

    /// Tries to immutably borrow the wrapped value.
    ///
    /// Returns `None` if the calling thread is not the one that wrapped the value.
    pub fn try_get(&self) -> Result<&T, InvalidThreadAccess> {
<<<<<<< HEAD
        if thread_id::get() == self.thread_id {
            unsafe { Ok(&*self.value.as_ptr()) }
=======
        if get_thread_id() == self.thread_id {
            Ok(&**self.value)
>>>>>>> 0a674447
        } else {
            Err(InvalidThreadAccess)
        }
    }

    /// Tries to mutably borrow the wrapped value.
    ///
    /// Returns `None` if the calling thread is not the one that wrapped the value.
    pub fn try_get_mut(&mut self) -> Result<&mut T, InvalidThreadAccess> {
<<<<<<< HEAD
        if thread_id::get() == self.thread_id {
            unsafe { Ok(&mut *self.value.as_mut_ptr()) }
=======
        if get_thread_id() == self.thread_id {
            Ok(&mut **self.value)
>>>>>>> 0a674447
        } else {
            Err(InvalidThreadAccess)
        }
    }
}

impl<T> Drop for Fragile<T> {
    fn drop(&mut self) {
        if mem::needs_drop::<T>() {
<<<<<<< HEAD
            if thread_id::get() == self.thread_id {
                unsafe {
                    let rv = mem::replace(&mut self.value, MaybeUninit::uninit());
                    rv.assume_init();
                }
=======
            if get_thread_id() == self.thread_id {
                // SAFETY: `ManuallyDrop::drop` cannot be called after this point.
                unsafe { ManuallyDrop::drop(&mut self.value) };
>>>>>>> 0a674447
            } else {
                panic!("destructor of fragile object ran on wrong thread");
            }
        }
    }
}

impl<T> From<T> for Fragile<T> {
    #[inline]
    fn from(t: T) -> Fragile<T> {
        Fragile::new(t)
    }
}

impl<T: Clone> Clone for Fragile<T> {
    #[inline]
    fn clone(&self) -> Fragile<T> {
        Fragile::new(self.get().clone())
    }
}

impl<T: Default> Default for Fragile<T> {
    #[inline]
    fn default() -> Fragile<T> {
        Fragile::new(T::default())
    }
}

impl<T: PartialEq> PartialEq for Fragile<T> {
    #[inline]
    fn eq(&self, other: &Fragile<T>) -> bool {
        *self.get() == *other.get()
    }
}

impl<T: Eq> Eq for Fragile<T> {}

impl<T: PartialOrd> PartialOrd for Fragile<T> {
    #[inline]
    fn partial_cmp(&self, other: &Fragile<T>) -> Option<cmp::Ordering> {
        self.get().partial_cmp(&*other.get())
    }

    #[inline]
    fn lt(&self, other: &Fragile<T>) -> bool {
        *self.get() < *other.get()
    }

    #[inline]
    fn le(&self, other: &Fragile<T>) -> bool {
        *self.get() <= *other.get()
    }

    #[inline]
    fn gt(&self, other: &Fragile<T>) -> bool {
        *self.get() > *other.get()
    }

    #[inline]
    fn ge(&self, other: &Fragile<T>) -> bool {
        *self.get() >= *other.get()
    }
}

impl<T: Ord> Ord for Fragile<T> {
    #[inline]
    fn cmp(&self, other: &Fragile<T>) -> cmp::Ordering {
        self.get().cmp(&*other.get())
    }
}

impl<T: fmt::Display> fmt::Display for Fragile<T> {
    fn fmt(&self, f: &mut fmt::Formatter) -> Result<(), fmt::Error> {
        fmt::Display::fmt(self.get(), f)
    }
}

impl<T: fmt::Debug> fmt::Debug for Fragile<T> {
    fn fmt(&self, f: &mut fmt::Formatter) -> Result<(), fmt::Error> {
        match self.try_get() {
            Ok(value) => f.debug_struct("Fragile").field("value", value).finish(),
            Err(..) => {
                struct InvalidPlaceholder;
                impl fmt::Debug for InvalidPlaceholder {
                    fn fmt(&self, f: &mut fmt::Formatter) -> fmt::Result {
                        f.write_str("<invalid thread>")
                    }
                }

                f.debug_struct("Fragile")
                    .field("value", &InvalidPlaceholder)
                    .finish()
            }
        }
    }
}

// this type is sync because access can only ever happy from the same thread
// that created it originally.  All other threads will be able to safely
// call some basic operations on the reference and they will fail.
unsafe impl<T> Sync for Fragile<T> {}

// The entire point of this type is to be Send
#[allow(clippy::non_send_fields_in_send_ty)]
unsafe impl<T> Send for Fragile<T> {}

#[test]
fn test_basic() {
    use std::thread;
    let val = Fragile::new(true);
    assert_eq!(val.to_string(), "true");
    assert_eq!(val.get(), &true);
    assert!(val.try_get().is_ok());
    thread::spawn(move || {
        assert!(val.try_get().is_err());
    })
    .join()
    .unwrap();
}

#[test]
fn test_mut() {
    let mut val = Fragile::new(true);
    *val.get_mut() = false;
    assert_eq!(val.to_string(), "false");
    assert_eq!(val.get(), &false);
}

#[test]
#[should_panic]
fn test_access_other_thread() {
    use std::thread;
    let val = Fragile::new(true);
    thread::spawn(move || {
        val.get();
    })
    .join()
    .unwrap();
}

#[test]
fn test_noop_drop_elsewhere() {
    use std::thread;
    let val = Fragile::new(true);
    thread::spawn(move || {
        // force the move
        val.try_get().ok();
    })
    .join()
    .unwrap();
}

#[test]
fn test_panic_on_drop_elsewhere() {
    use std::sync::atomic::{AtomicBool, Ordering};
    use std::sync::Arc;
    use std::thread;
    let was_called = Arc::new(AtomicBool::new(false));
    struct X(Arc<AtomicBool>);
    impl Drop for X {
        fn drop(&mut self) {
            self.0.store(true, Ordering::SeqCst);
        }
    }
    let val = Fragile::new(X(was_called.clone()));
    assert!(thread::spawn(move || {
        val.try_get().ok();
    })
    .join()
    .is_err());
    assert!(!was_called.load(Ordering::SeqCst));
}

#[test]
fn test_rc_sending() {
    use std::rc::Rc;
    use std::sync::mpsc::channel;
    use std::thread;

    let val = Fragile::new(Rc::new(true));
    let (tx, rx) = channel();

    let thread = thread::spawn(move || {
        assert!(val.try_get().is_err());
        let here = val;
        tx.send(here).unwrap();
    });

    let rv = rx.recv().unwrap();
    assert!(**rv.get());

    thread.join().unwrap();
}<|MERGE_RESOLUTION|>--- conflicted
+++ resolved
@@ -1,27 +1,10 @@
 use std::cmp;
 use std::fmt;
 use std::mem;
-<<<<<<< HEAD
-use std::mem::MaybeUninit;
 
 use crate::errors::InvalidThreadAccess;
 use crate::thread_id;
-=======
 use std::mem::ManuallyDrop;
-use std::sync::atomic::{AtomicUsize, Ordering};
-
-use crate::errors::InvalidThreadAccess;
-
-fn next_thread_id() -> usize {
-    static COUNTER: AtomicUsize = AtomicUsize::new(0);
-    COUNTER.fetch_add(1, Ordering::SeqCst)
-}
-
-pub(crate) fn get_thread_id() -> usize {
-    thread_local!(static THREAD_ID: usize = next_thread_id());
-    THREAD_ID.with(|&x| x)
-}
->>>>>>> 0a674447
 
 /// A `Fragile<T>` wraps a non sendable `T` to be safely send to other threads.
 ///
@@ -47,13 +30,8 @@
     /// only the original thread can interact with the value.
     pub fn new(value: T) -> Self {
         Fragile {
-<<<<<<< HEAD
-            value: MaybeUninit::new(Box::new(value)),
+            value: ManuallyDrop::new(Box::new(value)),
             thread_id: thread_id::get(),
-=======
-            value: ManuallyDrop::new(Box::new(value)),
-            thread_id: get_thread_id(),
->>>>>>> 0a674447
         }
     }
 
@@ -126,13 +104,8 @@
     ///
     /// Returns `None` if the calling thread is not the one that wrapped the value.
     pub fn try_get(&self) -> Result<&T, InvalidThreadAccess> {
-<<<<<<< HEAD
         if thread_id::get() == self.thread_id {
-            unsafe { Ok(&*self.value.as_ptr()) }
-=======
-        if get_thread_id() == self.thread_id {
             Ok(&**self.value)
->>>>>>> 0a674447
         } else {
             Err(InvalidThreadAccess)
         }
@@ -142,13 +115,8 @@
     ///
     /// Returns `None` if the calling thread is not the one that wrapped the value.
     pub fn try_get_mut(&mut self) -> Result<&mut T, InvalidThreadAccess> {
-<<<<<<< HEAD
         if thread_id::get() == self.thread_id {
-            unsafe { Ok(&mut *self.value.as_mut_ptr()) }
-=======
-        if get_thread_id() == self.thread_id {
             Ok(&mut **self.value)
->>>>>>> 0a674447
         } else {
             Err(InvalidThreadAccess)
         }
@@ -158,17 +126,9 @@
 impl<T> Drop for Fragile<T> {
     fn drop(&mut self) {
         if mem::needs_drop::<T>() {
-<<<<<<< HEAD
             if thread_id::get() == self.thread_id {
-                unsafe {
-                    let rv = mem::replace(&mut self.value, MaybeUninit::uninit());
-                    rv.assume_init();
-                }
-=======
-            if get_thread_id() == self.thread_id {
                 // SAFETY: `ManuallyDrop::drop` cannot be called after this point.
                 unsafe { ManuallyDrop::drop(&mut self.value) };
->>>>>>> 0a674447
             } else {
                 panic!("destructor of fragile object ran on wrong thread");
             }
