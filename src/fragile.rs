--- conflicted
+++ resolved
@@ -1,11 +1,7 @@
 use std::cmp;
 use std::fmt;
 use std::mem;
-<<<<<<< HEAD
-use std::mem::MaybeUninit;
 use std::num::NonZeroUsize;
-=======
->>>>>>> 6e225c00
 
 use crate::errors::InvalidThreadAccess;
 use crate::thread_id;
@@ -20,15 +16,10 @@
 /// the destructor will panic.  Alternatively you can use `Sticky<T>` which is
 /// not going to panic but might temporarily leak the value.
 pub struct Fragile<T> {
-<<<<<<< HEAD
-    value: MaybeUninit<Box<T>>,
-    thread_id: NonZeroUsize,
-=======
     // ManuallyDrop is necessary because we need to move out of this `Box` without running the
     // Drop code in functions like `into_inner`.
     value: ManuallyDrop<Box<T>>,
-    thread_id: usize,
->>>>>>> 6e225c00
+    thread_id: NonZeroUsize,
 }
 
 impl<T> Fragile<T> {
